import json
from typing import Any, Mapping

from .object import TowerObject
from .selection import Selection
<<<<<<< HEAD
from .util import not_none
=======
from .suitebro import get_active_save
>>>>>>> 01c633c6

def replace_guids(datadict: Mapping[str, Any] | None, replacement_table: dict[str, str]):
    encoding = json.dumps(datadict)
    for target, replacement in replacement_table.items():
        encoding = encoding.replace(target, replacement)
    return json.loads(encoding)


# Returns new selection containing the new copied objects
def copy_selection(selection: Selection) -> Selection:
    # First pass: new guids and setup replacement table
    replacement_table: dict[str, str] = {}
    copies: list[TowerObject] = [None] * len(selection) # type: ignore
    new_groups: dict[int, int] = {}
    for x, obj in enumerate(selection):
        old_guid = None
        if obj.item is not None:
            old_guid = obj.item['guid']

        copied = obj.copy()

        old_group_id = obj.group_id()
        if old_group_id >= 0:
            if old_group_id not in new_groups:
<<<<<<< HEAD
                save = not_none(suitebro.get_active_save())
=======
                save = get_active_save()
>>>>>>> 01c633c6
                save.update_groups_meta()
                max_new_groupid = max(new_groups.values()) if new_groups.values() else -1
                new_groupid = max(save.get_max_groupid(), max_new_groupid) + 1
                new_groups[old_group_id] = new_groupid

            copied.set_group_id(new_groups[old_group_id])

        if old_guid is not None:
            new_guid = not_none(copied.item)['guid']
            replacement_table[old_guid] = new_guid

        copies[x] = copied

    # Second pass: replace any references to old guids with new guids
    for obj in copies:
        obj.item = replace_guids(obj.item, replacement_table)
        obj.properties = replace_guids(obj.properties, replacement_table)

    return Selection(copies)<|MERGE_RESOLUTION|>--- conflicted
+++ resolved
@@ -3,11 +3,8 @@
 
 from .object import TowerObject
 from .selection import Selection
-<<<<<<< HEAD
 from .util import not_none
-=======
 from .suitebro import get_active_save
->>>>>>> 01c633c6
 
 def replace_guids(datadict: Mapping[str, Any] | None, replacement_table: dict[str, str]):
     encoding = json.dumps(datadict)
@@ -32,11 +29,7 @@
         old_group_id = obj.group_id()
         if old_group_id >= 0:
             if old_group_id not in new_groups:
-<<<<<<< HEAD
-                save = not_none(suitebro.get_active_save())
-=======
                 save = get_active_save()
->>>>>>> 01c633c6
                 save.update_groups_meta()
                 max_new_groupid = max(new_groups.values()) if new_groups.values() else -1
                 new_groupid = max(save.get_max_groupid(), max_new_groupid) + 1
